--- conflicted
+++ resolved
@@ -38,12 +38,6 @@
     handler: handler.handler
     events:
       - snsSqs:
-<<<<<<< HEAD
-          name: TestEvent      # Required - choose a name for the event queue
-          topicArn: !Ref Topic # Required - SNS topic to subscribe to
-          batchSize: 2         # Optional - default value is 10
-          maxRetryCount: 2     # Optional - default value is 5
-=======
           name: TestEvent      # Optional - choose a name for the event queue
           topicArn: !Ref Topic # Required - SNS topic to subscribe to
           batchSize: 2         # Optional - default value is 10
@@ -52,7 +46,6 @@
             pets:
               - dog
               - cat
->>>>>>> 493975b4
 
 resources:
   Resources:
