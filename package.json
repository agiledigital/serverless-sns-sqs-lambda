{
<<<<<<< HEAD
  "name": "@venncity/serverless-sns-sqs-lambda",
  "version": "0.1.8",
=======
  "name": "@agiledigital/serverless-sns-sqs-lambda",
  "version": "0.1.12",
>>>>>>> a575638d
  "description": "serverless plugin to make serverless-sns-sqs-lambda events",
  "main": "lib/serverless-sns-sqs-lambda.js",
  "scripts": {
    "test": "eslint lib/**/*.js && jest --clearCache && jest --runInBand",
    "build": "tsc",
    "commit": "git-cz"
  },
  "repository": {
    "type": "git",
    "url": "git+https://github.com/agiledigital/serverless-sns-sqs-lambda.git"
  },
  "keywords": [
    "serverless",
    "sls",
    "sns",
    "sqs",
    "aws",
    "lambda"
  ],
  "author": "agileDigital",
  "license": "MIT",
  "bugs": {
    "url": "https://github.com/agiledigital/serverless-sns-sqs-lambda/issues"
  },
  "homepage": "https://github.com/agiledigital/serverless-sns-sqs-lambda#readme",
  "devDependencies": {
    "@jedmao/semantic-release-npm-github-config": "^1.0.9",
    "@types/jest": "^26.0.14",
    "commitizen": "^4.1.2",
    "cz-conventional-changelog": "^3.2.0",
    "eslint": "^7.6.0",
    "jest": "^26.3.0",
    "semantic-release": "^17.1.1",
    "serverless": "^2.0.0",
    "type-coverage": "^2.14.0",
    "typescript": "^4.0.3"
  },
  "publishConfig": {
    "access": "public"
  },
  "config": {
    "commitizen": {
      "path": "./node_modules/cz-conventional-changelog"
    }
  },
  "files": [
    "lib"
  ],
  "typeCoverage": {
    "atLeast": 48.51,
    "strict": true,
    "detail": true
  }
}<|MERGE_RESOLUTION|>--- conflicted
+++ resolved
@@ -1,11 +1,6 @@
 {
-<<<<<<< HEAD
-  "name": "@venncity/serverless-sns-sqs-lambda",
-  "version": "0.1.8",
-=======
   "name": "@agiledigital/serverless-sns-sqs-lambda",
   "version": "0.1.12",
->>>>>>> a575638d
   "description": "serverless plugin to make serverless-sns-sqs-lambda events",
   "main": "lib/serverless-sns-sqs-lambda.js",
   "scripts": {
